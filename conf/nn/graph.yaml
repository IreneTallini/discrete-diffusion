defaults:
  - graph_generator: random_tree
  - _self_

data:
  _target_: discrete_diffusion.data.datamodule.GraphDataModule

  datasets:
    train:
      _target_: discrete_diffusion.data.graph_dataset.GeneratedGraphDataset

    val:
      _target_: discrete_diffusion.data.graph_dataset.GeneratedGraphDataset

    test:
      _target_: discrete_diffusion.data.graph_dataset.GeneratedGraphDataset

  gpus: ${train.trainer.gpus}

  num_workers:
    train: 8
    val: 4
    test: 4

  batch_size:
    train: 16
    val: 16
    test: 16

  val_percentage: 0.1


module:
  _target_: discrete_diffusion.pl_modules.pl_module.DiffusionPLModule

  model:
    _target_: discrete_diffusion.modules.diffusion.Diffusion
    diffusion_speed: 0.01
<<<<<<< HEAD
    timesteps: 150
    num_nodes_samples: [10, 10]
=======
    timesteps: 160
    num_nodes_samples: [7, 7]
>>>>>>> 239bafb1
    denoise_fn:
      _target_: discrete_diffusion.modules.link_predictor.LinkPredictor
      feature_dim: ???
      time_dim: 64
      node_embedder:
        _target_: discrete_diffusion.modules.node_embedder.NodeEmbedder
        feature_dim: ???
        num_mlp_layers: 2
        embedding_dim: 64
        hidden_dim: 64
        num_convs: 2
        dropout_rate: 0.
        do_preprocess: false
        use_batch_norm: true
        jump_mode: cat

  optimizer:
    #  Adam-oriented deep learning
    _target_: torch.optim.Adam
    #  These are all default parameters for the Adam optimizer
    lr: 0.001
    betas: [ 0.9, 0.999 ]
    eps: 1e-08
    weight_decay: 0

  lr_scheduler:
    _target_: torch.optim.lr_scheduler.CosineAnnealingWarmRestarts
    T_0: 10
    T_mult: 2
    eta_min: 0 # min value for the lr
    last_epoch: -1
    verbose: False

# ROBA BRUTTA Added by Irene to make the code compatible with Song one
model:
  activation: "swish"
  scale_by_sigma: False
  ema_rate: 0.9999
  normalization: 'GroupNorm'
  nonlinearity: 'swish'
  nf: 32 #128 #
  ch_mult: [1, 1, 1, 1]
  num_res_blocks: 2
  # model.attn_resolutions = (2048,)
  resamp_with_conv: True
  conditional: True
  sigma_min: 0.01
  sigma_max: 50
  num_scales: 1000
  beta_min: 0.1
  beta_max: 20.
  dropout: 0.1
  embedding_type: 'fourier'
  centered: False
  num_channels: 1<|MERGE_RESOLUTION|>--- conflicted
+++ resolved
@@ -36,13 +36,8 @@
   model:
     _target_: discrete_diffusion.modules.diffusion.Diffusion
     diffusion_speed: 0.01
-<<<<<<< HEAD
-    timesteps: 150
-    num_nodes_samples: [10, 10]
-=======
     timesteps: 160
     num_nodes_samples: [7, 7]
->>>>>>> 239bafb1
     denoise_fn:
       _target_: discrete_diffusion.modules.link_predictor.LinkPredictor
       feature_dim: ???
