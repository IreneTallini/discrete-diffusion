import json
import logging
from functools import cached_property, partial
from pathlib import Path
from typing import List, Optional, Sequence, Tuple, Union

import hydra
import omegaconf
import pytorch_lightning as pl
from hydra.utils import instantiate
from omegaconf import DictConfig
from torch.utils.data import DataLoader, Dataset
from torch.utils.data.dataloader import default_collate
from torch_geometric.data import Batch, Data
from torch_geometric.utils import from_networkx

from nn_core.common import PROJECT_ROOT
from nn_core.nn_types import Split

from discrete_diffusion.data.graph_generator import GraphGenerator
from discrete_diffusion.io_utils import load_TU_dataset, random_split_sequence, split_sequence

pylogger = logging.getLogger(__name__)


class MetaData:
    def __init__(self, feature_dim, features_list, ref_graph_edges, ref_graph_feat):
        """The data information the Lightning Module will be provided with.
        This is a "bridge" between the Lightning DataModule and the Lightning Module.
        There is no constraint on the class name nor in the stored information, as long as it exposes the
        `save` and `load` methods.
        The Lightning Module will receive an instance of MetaData when instantiated,
        both in the train loop or when restored from a checkpoint.
        This decoupling allows the architecture to be parametric (e.g. in the number of classes) and
        DataModule/Trainer independent (useful in prediction scenarios).
        MetaData should contain all the information needed at test time, derived from its train dataset.
        Examples are the class names in a classification task or the vocabulary in NLP tasks.
        MetaData exposes `save` and `load`. Those are two user-defined methods that specify
        how to serialize and de-serialize the information contained in its attributes.
        This is needed for the checkpointing restore to work properly.
        Args:
            feature_dim
        """
        self.feature_dim = feature_dim
        self.features_list = features_list
        self.ref_graph_edges = ref_graph_edges
        self.ref_graph_feat = ref_graph_feat

    def save(self, dst_path: Path) -> None:
        """Serialize the MetaData attributes into the zipped checkpoint in dst_path.
        Args:
            dst_path: the root folder of the metadata inside the zipped checkpoint
        """
        pylogger.debug(f"Saving MetaData to '{dst_path}'")

        data = {
            "feature_dim": self.feature_dim,
            "features_list": self.features_list,
            "ref_graph_edges": self.ref_graph_edges,
            "ref_graph_feat": self.ref_graph_feat,
        }

        (dst_path / "data.json").write_text(json.dumps(data, indent=4, default=lambda x: x.__dict__))

    @staticmethod
    def load(src_path: Path) -> "MetaData":
        """Deserialize the MetaData from the information contained inside the zipped checkpoint in src_path.
        Args:
            src_path: the root folder of the metadata inside the zipped checkpoint
        Returns:
            an instance of MetaData containing the information in the checkpoint
        """
        pylogger.debug(f"Loading MetaData from '{src_path}'")

        data = json.loads((src_path / "data.json").read_text(encoding="utf-8"))

        return MetaData(
            feature_dim=data["feature_dim"],
            features_list=data["features_list"],
            ref_graph_feat=data["ref_graph_feat"],
            ref_graph_edges=data["ref_graph_edges"],
        )


def collate_fn(samples: List, split: Split, metadata: MetaData):
    """Custom collate function for dataloaders with access to split and metadata.

    Args:
        samples: A list of samples coming from the Dataset to be merged into a batch
        split: The data split (e.g. train/val/test)
        metadata: The MetaData instance coming from the DataModule or the restored checkpoint

    Returns:
        A batch generated from the given samples
    """
    return default_collate(samples)


class MyDataModule(pl.LightningDataModule):
    def __init__(
        self,
        datasets: DictConfig,
        num_workers: DictConfig,
        batch_size: DictConfig,
        gpus: Optional[Union[List[int], str, int]],
        val_percentage: float,
    ):
        super().__init__()
        self.datasets = datasets
        self.num_workers = num_workers
        self.batch_size = batch_size
        self.pin_memory: bool = gpus is not None and str(gpus) != "0"
        self.feature_dim = 0

        self.train_dataset: Optional[Dataset] = None
        self.val_datasets: Optional[Sequence[Dataset]] = None
        self.test_datasets: Optional[Sequence[Dataset]] = None

        # example
        self.val_percentage: float = val_percentage

    @cached_property
    def metadata(self) -> MetaData:
        """Data information to be fed to the Lightning Module as parameter.

        Examples are vocabularies, number of classes...

        Returns:
            metadata: everything the model should know about the data, wrapped in a MetaData object.
        """
        # Since MetaData depends on the training data, we need to ensure the setup method has been called.
        if self.train_dataset is None:
            self.setup(stage="fit")

        return MetaData(
            feature_dim=self.feature_dim,
            features_list=self.features_list,
            ref_graph_edges=self.ref_graph_edges,
            ref_graph_feat=self.ref_graph_feat,
        )

    def train_dataloader(self) -> DataLoader:
        return DataLoader(
            self.train_dataset,
            shuffle=True,
            batch_size=self.batch_size.train,
            num_workers=self.num_workers.train,
            pin_memory=self.pin_memory,
            collate_fn=self.get_collate_fn("train"),
            # multiprocessing_context="fork",
        )

    def get_collate_fn(self, split):
        return partial(collate_fn, split=split, metadata=self.metadata)

    def val_dataloader(self) -> Sequence[DataLoader]:
        return [
            DataLoader(
                dataset,
                shuffle=False,
                batch_size=self.batch_size.val,
                num_workers=self.num_workers.val,
                pin_memory=self.pin_memory,
                collate_fn=self.get_collate_fn("val"),
                # multiprocessing_context="fork",
            )
            for dataset in self.val_datasets
        ]

    def test_dataloader(self) -> Sequence[DataLoader]:
        return [
            DataLoader(
                dataset,
                shuffle=False,
                batch_size=self.batch_size.test,
                num_workers=self.num_workers.test,
                pin_memory=self.pin_memory,
                collate_fn=self.get_collate_fn("test"),
                # multiprocessing_context="fork",
            )
            for dataset in self.test_datasets
        ]

    @staticmethod
    def split_train_val_test(graphs):
        split_ratio = {"train": 0.8, "val": 0.1, "test": 0.1}

        train_val, test = random_split_sequence(graphs, split_ratio["train"] + split_ratio["val"])

        train, val = random_split_sequence(
            train_val, split_ratio["train"] / (split_ratio["train"] + split_ratio["val"])
        )

        return train, val, test

    def __repr__(self) -> str:
        return f"{self.__class__.__name__}(" f"{self.datasets=}, " f"{self.num_workers=}, " f"{self.batch_size=})"


class GraphDataModule(MyDataModule):
    def __init__(
        self,
        dataset_name: str,
        augmentation_method: str,
        datasets: DictConfig,
        train_dirs: DictConfig,
        val_dir: str,
        test_dir: str,
        max_graphs_per_dataset: DictConfig,
        num_workers: DictConfig,
        batch_size: DictConfig,
        gpus: Optional[Union[List[int], str, int]],
        val_percentage: float,
        overfit: bool,
        **kwargs,
    ):
        super().__init__(datasets, num_workers, batch_size, gpus, val_percentage)
        self.datasets = datasets
        self.overfit = overfit
        self.dataset_name = dataset_name
        self.max_graphs_per_dataset = max_graphs_per_dataset
        self.train_dirs = train_dirs
        self.val_dir = val_dir
        self.test_dir = test_dir
        self.augmentation_method = augmentation_method

    def setup(self, stage: Optional[str] = None):
        if (stage is None or stage == "fit") and (self.train_dataset is None and self.val_datasets is None):

            data_list, features_list = load_TU_dataset(
                paths=[Path(self.train_dirs["standard"]) / self.dataset_name],
                dataset_names=[self.dataset_name],
                max_graphs_per_dataset=[self.max_graphs_per_dataset["standard"]],
            )
            if self.train_dirs["connectivity_augmented"] is not None:
                path = Path(self.train_dirs["connectivity_augmented"]) / self.dataset_name / self.augmentation_method
                conn_data_list, conn_features_list = load_TU_dataset(
                    paths=[path],
                    dataset_names=[self.dataset_name],
                    max_graphs_per_dataset=[self.max_graphs_per_dataset["connectivity_augmented"]],
                )

                data_list = conn_data_list + data_list
                features_list = conn_features_list + features_list

            ref_graph = data_list[0]
            self.features_list = features_list
            if self.overfit > -1:
                data_list = data_list[: self.overfit]
                features_list = self.features_list[: self.overfit]
                multiplicity = len(self.features_list) // self.overfit + 1
                data_list = multiplicity * data_list
                self.features_list = multiplicity * features_list
            self.feature_dim = len(ref_graph.x[0]) if len(ref_graph.x[0]) > 1 else 1
            self.ref_graph_edges = ref_graph.edge_index
            self.ref_graph_feat = ref_graph.x

            self.train_dataset = hydra.utils.instantiate(config=self.datasets["train"], data_list=data_list)

            if self.overfit > -1:
                self.val_datasets = [hydra.utils.instantiate(config=self.datasets["train"],
                                                             data_list=data_list[:int(0.1 * len(data_list))])]
                self.test_datasets = [hydra.utils.instantiate(config=self.datasets["train"],
                                                              data_list=data_list[:int(0.1 * len(data_list))])]
            else:
                val_data_list, _ = load_TU_dataset(
                    paths=[Path(self.val_dir) / self.dataset_name],
                    dataset_names=[self.dataset_name],
                    max_graphs_per_dataset=[0.1 * len(data_list)],
                )

                self.val_datasets = [hydra.utils.instantiate(config=self.datasets["val"], data_list=val_data_list)]

                test_data_list, _ = load_TU_dataset(
                    paths=[Path(self.test_dir) / self.dataset_name],
                    dataset_names=[self.dataset_name],
                    max_graphs_per_dataset=[0.1 * len(data_list)],
                )

                self.test_datasets = [hydra.utils.instantiate(config=self.datasets["test"], data_list=test_data_list)]

    @staticmethod
    def split_train_val_test(graphs):
        split_ratio = {"train": 0.8, "val": 0.1, "test": 0.1}

        train_val, test = random_split_sequence(graphs, split_ratio["train"] + split_ratio["val"])

        train, val = random_split_sequence(
            train_val, split_ratio["train"] / (split_ratio["train"] + split_ratio["val"])
        )

        return train, val, test

    def get_collate_fn(self, split):

        return Batch.from_data_list


class SyntheticGraphDataModule(MyDataModule):
    def __init__(
        self,
        datasets: DictConfig,
        num_workers: DictConfig,
        batch_size: DictConfig,
        gpus: Optional[Union[List[int], str, int]],
        val_percentage: float,
<<<<<<< HEAD
        overfit: int,
        **kwargs,
=======
        graph_generator: DictConfig,
        overfit: bool,
>>>>>>> c343dd6d
    ):
        super().__init__(datasets, num_workers, batch_size, gpus, val_percentage)

        self.graph_generator: GraphGenerator = instantiate(config=graph_generator, _recursive_=False)

        generated_nx_graphs, self.features_list = self.graph_generator.generate_data()

        self.generated_graphs: List[Data] = [from_networkx(nx_graph) for nx_graph in generated_nx_graphs]

        ref_graph = self.generated_graphs[1]
        if overfit:
            self.generated_graphs = graph_generator.num_samples * [ref_graph]
            self.features_list = graph_generator.num_samples * [self.features_list[0]]
        self.feature_dim = ref_graph.x.shape[-1] if len(ref_graph.x.shape) > 1 else 1
        self.ref_graph_edges = ref_graph.edge_index
        self.ref_graph_feat = ref_graph.x

    def setup(self, stage: Optional[str] = None):

        if (stage is None or stage == "fit") and (self.train_dataset is None and self.val_datasets is None):

            graphs = {}
            graphs["train"], graphs["val"], graphs["test"] = self.split_train_val_test(self.generated_graphs)

            stages = {"train", "val", "test"}
            datasets = {}

            for stage in stages:
                config = self.datasets[stage]
                datasets[stage] = hydra.utils.instantiate(
                    config=config,
                    samples=graphs[stage],
                )

            self.train_dataset = datasets["train"]
            self.val_datasets = [datasets["val"]]
            self.test_datasets = [datasets["test"]]

    def get_collate_fn(self, split):

        return Batch.from_data_list<|MERGE_RESOLUTION|>--- conflicted
+++ resolved
@@ -304,13 +304,8 @@
         batch_size: DictConfig,
         gpus: Optional[Union[List[int], str, int]],
         val_percentage: float,
-<<<<<<< HEAD
-        overfit: int,
-        **kwargs,
-=======
         graph_generator: DictConfig,
         overfit: bool,
->>>>>>> c343dd6d
     ):
         super().__init__(datasets, num_workers, batch_size, gpus, val_percentage)
 
