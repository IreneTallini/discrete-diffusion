import logging
import math
from typing import List, Optional

import hydra
import networkx as nx
import omegaconf
import pytorch_lightning as pl
import torch_geometric.data
import wandb
from matplotlib import pyplot as plt
from omegaconf import DictConfig, ListConfig
from pytorch_lightning import Callback

from nn_core.callbacks import NNTemplateCore
from nn_core.common import PROJECT_ROOT
from nn_core.common.utils import enforce_tags, seed_index_everything
from nn_core.model_logging import NNLogger
from nn_core.serialization import NNCheckpointIO

# Force the execution of __init__.py if this file is executed directly.
import discrete_diffusion  # noqa
from discrete_diffusion.data.datamodule import MetaData
from discrete_diffusion.utils import edge_index_to_adj

pylogger = logging.getLogger(__name__)


def build_callbacks(cfg: ListConfig, *args: Callback) -> List[Callback]:
    """Instantiate the callbacks given their configuration.

    Args:
        cfg: a list of callbacks instantiable configuration
        *args: a list of extra callbacks already instantiated

    Returns:
        the complete list of callbacks to use
    """
    callbacks: List[Callback] = list(args)

    for callback in cfg:
        pylogger.info(f"Adding callback <{callback['_target_'].split('.')[-1]}>")
        callbacks.append(hydra.utils.instantiate(callback, _recursive_=False))

    return callbacks


def run(cfg: DictConfig) -> str:
    """Generic train loop.

    Args:
        cfg: run configuration, defined by Hydra in /conf

    Returns:
        the run directory inside the storage_dir used by the current experiment
    """
    seed_index_everything(cfg.train)

    fast_dev_run: bool = cfg.train.trainer.fast_dev_run
    if fast_dev_run:
        pylogger.info(f"Debug mode <{cfg.train.trainer.fast_dev_run=}>. Forcing debugger friendly configuration!")
        # Debuggers don't like GPUs nor multiprocessing
        cfg.train.trainer.gpus = 0
        cfg.nn.data.num_workers.train = 0
        cfg.nn.data.num_workers.val = 0
        cfg.nn.data.num_workers.test = 0

    cfg.core.tags = enforce_tags(cfg.core.get("tags", None))

    # Instantiate datamodule
    pylogger.info(f"Instantiating <{cfg.nn.data['_target_']}>")
    datamodule: pl.LightningDataModule = hydra.utils.instantiate(
        cfg.nn.data, graph_generator=cfg.nn.graph_generator, _recursive_=False
    )

    metadata: Optional[MetaData] = getattr(datamodule, "metadata", None)

    if metadata is None:
        pylogger.warning(f"No 'metadata' attribute found in datamodule <{datamodule.__class__.__name__}>")

    # Instantiate model
    pylogger.info(f"Instantiating <{cfg.nn.module['_target_']}>")
    model: pl.LightningModule = hydra.utils.instantiate(cfg.nn.module, cfg=cfg.nn, _recursive_=False, metadata=metadata)

    # Instantiate the callbacks
    template_core: NNTemplateCore = NNTemplateCore(
        restore_cfg=cfg.train.get("restore", None),
    )

    callbacks: List[Callback] = build_callbacks(cfg.train.callbacks, template_core)

    storage_dir: str = cfg.core.storage_dir

    logger: NNLogger = NNLogger(logging_cfg=cfg.train.logging, cfg=cfg, resume_id=template_core.resume_id)
    pylogger.info("Instantiating the <Trainer>")

    ref_batch = next(iter(datamodule.train_dataloader()))
<<<<<<< HEAD
    ref_graph = torch_geometric.data.Batch.to_data_list(ref_batch)[0]
    ref_adj = edge_index_to_adj(ref_graph.edge_index, len(ref_graph.x))
    plt.imshow(ref_adj.cpu().detach())
    plt.colorbar()

    logger.experiment.log({"Initial adjacency matrix": wandb.Image(plt.gcf())})
=======
    ref_list = torch_geometric.data.Batch.to_data_list(ref_batch)
    side = math.ceil(math.sqrt(cfg.nn.data.batch_size.train))
    fig, axes = plt.subplots(side, side)
    axs = axes.flatten()
    for i in range(cfg.nn.data.batch_size.train):
        graph = ref_list[i]
        nx_graph = torch_geometric.utils.to_networkx(graph)
        nx.draw(nx_graph, with_labels=True, ax=axs[i], node_size=1)

    logger.experiment.log({"Dataset Example": wandb.Image(fig)})
>>>>>>> 239bafb1
    plt.close()

    trainer = pl.Trainer(
        default_root_dir=storage_dir,
        plugins=[NNCheckpointIO(jailing_dir=logger.run_dir)],
        logger=logger,
        callbacks=callbacks,
        **cfg.train.trainer,
    )

    pylogger.info("Starting training!")
    trainer.fit(model=model, datamodule=datamodule, ckpt_path=template_core.trainer_ckpt_path)

    if fast_dev_run:
        pylogger.info("Skipping testing in 'fast_dev_run' mode!")
    else:
        if "test" in cfg.nn.data.datasets and trainer.checkpoint_callback.best_model_path is not None:
            pylogger.info("Starting testing!")
            trainer.test(datamodule=datamodule)

    # Logger closing to release resources/avoid multi-run conflicts
    if logger is not None:
        logger.experiment.finish()

    return logger.run_dir


@hydra.main(config_path=str(PROJECT_ROOT / "conf"), config_name="default")
def main(cfg: omegaconf.DictConfig):
    run(cfg)


if __name__ == "__main__":
    main()<|MERGE_RESOLUTION|>--- conflicted
+++ resolved
@@ -95,14 +95,6 @@
     pylogger.info("Instantiating the <Trainer>")
 
     ref_batch = next(iter(datamodule.train_dataloader()))
-<<<<<<< HEAD
-    ref_graph = torch_geometric.data.Batch.to_data_list(ref_batch)[0]
-    ref_adj = edge_index_to_adj(ref_graph.edge_index, len(ref_graph.x))
-    plt.imshow(ref_adj.cpu().detach())
-    plt.colorbar()
-
-    logger.experiment.log({"Initial adjacency matrix": wandb.Image(plt.gcf())})
-=======
     ref_list = torch_geometric.data.Batch.to_data_list(ref_batch)
     side = math.ceil(math.sqrt(cfg.nn.data.batch_size.train))
     fig, axes = plt.subplots(side, side)
@@ -113,7 +105,6 @@
         nx.draw(nx_graph, with_labels=True, ax=axs[i], node_size=1)
 
     logger.experiment.log({"Dataset Example": wandb.Image(fig)})
->>>>>>> 239bafb1
     plt.close()
 
     trainer = pl.Trainer(
